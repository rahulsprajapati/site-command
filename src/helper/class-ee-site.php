--- conflicted
+++ resolved
@@ -503,11 +503,7 @@
 			return;
 		}
 		if ( $wildcard ) {
-<<<<<<< HEAD
-			echo \cli\Colors::colorize( '%YIMPORTANT:%n Run `ee site ssl ' . $this->site_data['site_url'] . '` once the dns changes have propogated to complete the certification generation and installation.', null );
-=======
 			echo \cli\Colors::colorize( '%YIMPORTANT:%n Run `ee site ssl ' . $this->site_data['site_url'] . '` once the DNS changes have propagated to complete the certification generation and installation.', null );
->>>>>>> 6f80b105
 		} else {
 			$this->ssl( [], [] );
 		}
