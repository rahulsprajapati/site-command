--- conflicted
+++ resolved
@@ -279,10 +279,6 @@
 
 		\EE::log( sprintf( 'Enabling site %s.', $this->site_data->site_url ) );
 
-<<<<<<< HEAD
-		$success = false;
-		if ( \EE::docker()::docker_compose_up( $this->site_data->site_fs_path ) ) {
-=======
 		if ( 'running' !== EE::docker()::container_status( EE_PROXY_TYPE ) ) {
 			EE\Service\Utils\nginx_proxy_check();
 		}
@@ -295,8 +291,8 @@
 			EE\Service\Utils\init_global_container( 'global-redis' );
 		}
 
+		$success = false;
 		if ( \EE::docker()::docker_compose_up( $this->site_data->site_fs_path, ['nginx'] ) ) {
->>>>>>> f52c296b
 			$this->site_data->site_enabled = 1;
 			$this->site_data->save();
 			$success = true;
