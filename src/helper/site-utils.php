<?php

namespace EE\Site\Utils;

use \EE;
use EE\Model\Site;
use \Symfony\Component\Filesystem\Filesystem;

/**
 * Get the site-name from the path from where ee is running if it is a valid site path.
 *
 * @return bool|String Name of the site or false in failure.
 */
function get_site_name() {

	$sites = Site::all( [ 'site_url' ] );

	if ( ! empty( $sites ) ) {
		$cwd          = getcwd();
		$name_in_path = explode( '/', $cwd );

		$site_url = array_intersect( array_column( $sites, 'site_url' ), $name_in_path );

		if ( 1 === count( $site_url ) ) {
			$name = reset( $site_url );
			$path = Site::find( $name );
			if ( $path ) {
				$site_path = $path->site_fs_path;
				if ( substr( $cwd, 0, strlen( $site_path ) ) === $site_path ) {
					return $name;
				}
			}
		}
	}

	return false;
}

/**
 * Function to set the site-name in the args when ee is running in a site folder and the site-name has not been passed
 * in the args. If the site-name could not be found it will throw an error.
 *
 * @param array $args      The passed arguments.
 * @param String $command  The command passing the arguments to auto-detect site-name.
 * @param String $function The function passing the arguments to auto-detect site-name.
 * @param integer $arg_pos Argument position where Site-name will be present.
 *
 * @return array Arguments with site-name set.
 */
function auto_site_name( $args, $command, $function, $arg_pos = 0 ) {

	if ( isset( $args[ $arg_pos ] ) ) {
		$possible_site_name = $args[ $arg_pos ];
		if ( substr( $possible_site_name, 0, 4 ) === 'http' ) {
			$possible_site_name = str_replace( [ 'https', 'http' ], '', $possible_site_name );
		}
		$url_path = parse_url( EE\Utils\remove_trailing_slash( $possible_site_name ), PHP_URL_PATH );
		if ( Site::find( $url_path ) ) {
			return $args;
		}
	}
	$site_url = get_site_name();
	if ( $site_url ) {
		if ( isset( $args[ $arg_pos ] ) ) {
			EE::error( $args[ $arg_pos ] . " is not a valid site-name. Did you mean `ee $command $function $site_url`?" );
		}
		array_splice( $args, $arg_pos, 0, $site_url );
	} else {
		EE::error( "Could not find the site you wish to run $command $function command on.\nEither pass it as an argument: `ee $command $function <site-name>` \nor run `ee $command $function` from inside the site folder." );
	}

	return $args;
}

/**
 * Populate basic site info from db.
 *
 * @param bool $site_enabled_check Check if site is enabled. Throw error message if not enabled.
 * @param bool $exit_if_not_found  Check if site exists. Throw error message if not.
 * @param bool $return_array       Return array of data or object.
 *
 * @return mixed $site_data Site data from db.
 */
function get_site_info( $args, $site_enabled_check = true, $exit_if_not_found = true, $return_array = true ) {

	$site_url   = \EE\Utils\remove_trailing_slash( $args[0] );
	$data       = Site::find( $site_url );
	$array_data = ( array ) $data;
	$site_data  = $return_array ? reset( $array_data ) : $data;


	if ( ! $data->site_enabled && $site_enabled_check ) {
		\EE::error( sprintf( 'Site %1$s is not enabled. Use `ee site up %1$s` to enable it.', $data->site_url ) );
	}

	if ( ! $data && $exit_if_not_found ) {
		\EE::error( sprintf( 'Site %s does not exist.', $data->site_url ) );
	}

	return $site_data;
}


/**
 * Function to check all the required configurations needed to create the site.
 *
 * Boots up the container if it is stopped or not running.
 */
function init_checks() {

	$proxy_type = EE_PROXY_TYPE;
	if ( 'running' !== EE::docker()::container_status( $proxy_type ) ) {
		/**
		 * Checking ports.
		 */
		$port_80_status  = get_curl_info( 'localhost', 80, true );
		$port_443_status = get_curl_info( 'localhost', 443, true );

		// if any/both the port/s is/are occupied.
		if ( ! ( $port_80_status && $port_443_status ) ) {
			EE::error( 'Cannot create/start proxy container. Please make sure port 80 and 443 are free.' );
		} else {

			$fs = new Filesystem();

			if ( ! $fs->exists( EE_ROOT_DIR . '/services/docker-compose.yml' ) ) {
				generate_global_docker_compose_yml( $fs );
			}

<<<<<<< HEAD
			$EE_ROOT_DIR = EE_ROOT_DIR;
			if ( ! EE::docker()::docker_network_exists( GLOBAL_NETWORK ) ) {
				if ( ! EE::docker()::create_network( GLOBAL_NETWORK ) ) {
					EE::error( 'Unable to create network ' . GLOBAL_NETWORK );
=======
			$EE_CONF_ROOT = EE_CONF_ROOT;
			if ( ! EE::docker()::docker_network_exists( GLOBAL_BACKEND_NETWORK ) ) {
				if ( ! EE::docker()::create_network( GLOBAL_BACKEND_NETWORK ) ) {
					EE::error( 'Unable to create network ' . GLOBAL_BACKEND_NETWORK );
				}
			}
			if ( ! EE::docker()::docker_network_exists( GLOBAL_FRONTEND_NETWORK ) ) {
				if ( ! EE::docker()::create_network( GLOBAL_FRONTEND_NETWORK ) ) {
					EE::error( 'Unable to create network ' . GLOBAL_FRONTEND_NETWORK );
>>>>>>> f637c3ee
				}
			}
			if ( EE::docker()::docker_compose_up( EE_ROOT_DIR . '/services', [ 'nginx-proxy' ] ) ) {
				$fs->dumpFile( "$EE_ROOT_DIR/services/nginx-proxy/conf.d/custom.conf", file_get_contents( EE_ROOT . '/templates/custom.conf.mustache' ) );
				EE::success( "$proxy_type container is up." );
			} else {
				EE::error( "There was some error in starting $proxy_type container. Please check logs." );
			}
		}
	}
}

/**
 * Function to start global db if it is not running.
 */
function init_global_db() {

	if ( ! EE::docker()::docker_network_exists( GLOBAL_BACKEND_NETWORK ) ) {
		if ( ! EE::docker()::create_network( GLOBAL_BACKEND_NETWORK ) ) {
			EE::error( 'Unable to create network ' . GLOBAL_BACKEND_NETWORK );
		}
	}

	if ( 'running' !== EE::docker()::container_status( GLOBAL_DB ) ) {
		chdir( EE_ROOT_DIR );
		EE::docker()::boot_container( GLOBAL_DB, 'docker-compose up -d ' . GLOBAL_DB );
	}
}

/**
 * Generates global docker-compose.yml at EE_ROOT_DIR/services
 *
 * @param Filesystem $fs Filesystem object to write file
 */
function generate_global_docker_compose_yml( Filesystem $fs ) {
	$img_versions = EE\Utils\get_image_versions();

	$data = [
		'services' => [
			[
				'name'           => 'nginx-proxy',
				'container_name' => EE_PROXY_TYPE,
				'image'          => 'easyengine/nginx-proxy:' . $img_versions['easyengine/nginx-proxy'],
				'restart'        => 'always',
				'ports'          => [
					'80:80',
					'443:443',
				],
				'environment'    => [
					'LOCAL_USER_ID=' . posix_geteuid(),
					'LOCAL_GROUP_ID=' . posix_getegid(),
				],
				'volumes'        => [
					EE_ROOT_DIR . '/services/nginx-proxy/certs:/etc/nginx/certs',
					EE_ROOT_DIR . '/services/nginx-proxy/dhparam:/etc/nginx/dhparam',
					EE_ROOT_DIR . '/services/nginx-proxy/conf.d:/etc/nginx/conf.d',
					EE_ROOT_DIR . '/services/nginx-proxy/htpasswd:/etc/nginx/htpasswd',
					EE_ROOT_DIR . '/services/nginx-proxy/vhost.d:/etc/nginx/vhost.d',
					EE_ROOT_DIR . '/services/nginx-proxy/html:/usr/share/nginx/html',
					'/var/run/docker.sock:/tmp/docker.sock:ro',
				],
				'networks'       => [
					'global-frontend-network',
				],
			],
			[
				'name'           => GLOBAL_DB,
				'container_name' => GLOBAL_DB_CONTAINER,
				'image'          => 'easyengine/mariadb:' . $img_versions['easyengine/mariadb'],
				'restart'        => 'always',
				'environment'    => [
					'MYSQL_ROOT_PASSWORD=' . \EE\Utils\random_password(),
				],
				'volumes'        => [ './app/db:/var/lib/mysql' ],
				'networks'       => [
					'global-backend-network',
				],
			],
		],
	];

	$contents = EE\Utils\mustache_render( SITE_TEMPLATE_ROOT . '/global_docker_compose.yml.mustache', $data );
	$fs->dumpFile( EE_ROOT_DIR . '/services/docker-compose.yml', $contents );
}

/**
 * Create user in remote or global db.
 *
 * @param string $db_host        Database Hostname.
 * @param string $db_name        Database name to be created.
 * @param string $db_user        Database user to be created.
 * @param string $db_pass        Database password to be created.
 * @param string $db_user_suffix Suffix to be added to username.
 * @param string $db_name_suffix Suffix to be added to database name.
 *
 * @return array Finally created database name, user and password.
 */
function create_user_in_db( $db_host, $db_name = '', $db_user = '', $db_pass = '', $db_user_suffix = '', $db_name_suffix = '' ) {

	$db_name_suffix = empty( $db_name_suffix ) ? \EE\Utils\random_password( 5 ) : $db_name_suffix;
	$db_name        = empty( $db_name ) ? \EE\Utils\random_password( 5 ) : $db_name;
	$db_user_suffix = empty( $db_user_suffix ) ? \EE\Utils\random_password( 5 ) : $db_user_suffix;
	$db_user        = empty( $db_user ) ? \EE\Utils\random_password( 5 ) : $db_user;
	$db_pass        = empty( $db_pass ) ? \EE\Utils\random_password() : $db_pass;
	$db_user        = $db_user . '_' . $db_user_suffix;
	$db_name        = $db_name . '_' . $db_name_suffix;

	$create_string = sprintf( "CREATE USER '%1\$s'@'%%' IDENTIFIED BY '%2\$s'; CREATE DATABASE %3\$s; GRANT ALL PRIVILEGES ON %3\$s.* TO '%1\$s'@'%%'; FLUSH PRIVILEGES;", $db_user, $db_pass, $db_name );

	if ( GLOBAL_DB === $db_host ) {

		$health_script  = 'mysql -uroot -p"$MYSQL_ROOT_PASSWORD" -e"exit"';
		$db_script_path = \EE\Utils\get_temp_dir() . 'db_exec';
		file_put_contents( $db_script_path, $health_script );
		$mysql_unhealthy = true;
		EE::exec( sprintf( 'docker cp %s ee-global-db:/db_exec', $db_script_path ) );
		$count = 0;
		while ( $mysql_unhealthy ) {
			$mysql_unhealthy = ! EE::exec( 'docker exec ee-global-db sh db_exec' );
			if ( $count ++ > 60 ) {
				break;
			}
			sleep( 1 );
		}

		$db_script_path = \EE\Utils\get_temp_dir() . 'db_exec';
		file_put_contents( $db_script_path, sprintf( 'mysql -uroot -p"$MYSQL_ROOT_PASSWORD" -e"%s"', $create_string ) );

		EE::exec( sprintf( 'docker cp %s ee-global-db:/db_exec', $db_script_path ) );
		EE::exec( 'docker exec ee-global-db sh db_exec' );
	} else {
		//TODO: Handle remote case.
	}

	return [
		'db_name' => $db_name,
		'db_user' => $db_user,
		'db_pass' => $db_pass,
	];
}

/**
 * Function to cleanup database.
 *
 * @param string $db_host Database host from which database is to be removed.
 * @param string $db_name Database name to be removed.
 * @param string $db_user Database user to remove the host.
 * @param string $db_pass Database password of the user.
 */
function cleanup_db( $db_host, $db_name, $db_user = '', $db_pass = '' ) {

	$cleanup_string = sprintf( 'DROP DATABASE %s;', $db_name );

	if ( GLOBAL_DB === $db_host ) {
		$db_script_path = \EE\Utils\get_temp_dir() . 'db_exec';
		file_put_contents( $db_script_path, sprintf( 'mysql -uroot -p"$MYSQL_ROOT_PASSWORD" -e"%s"', $cleanup_string ) );

		EE::exec( sprintf( 'docker cp %s ee-global-db:/db_exec', $db_script_path ) );
		EE::exec( 'docker exec ee-global-db sh db_exec' );
	}

}

/**
 * Function to cleanup database user.
 *
 * @param string $db_host               Database host from which user is to be removed.
 * @param string $db_user_to_be_cleaned Database user to be removed.
 * @param string $db_privileged_pass    User having sufficient privilege to delete the given user.
 * @param string $db_privileged_user    Password of that privileged user.
 */
function cleanup_db_user( $db_host, $db_user_to_be_cleaned, $db_privileged_pass = '', $db_privileged_user = 'root' ) {

	$cleanup_string = sprintf( 'DROP USER \'%s\'@\'%%\';', $db_user_to_be_cleaned );

	if ( GLOBAL_DB === $db_host ) {
		$db_script_path = \EE\Utils\get_temp_dir() . 'db_exec';
		file_put_contents( $db_script_path, sprintf( 'mysql -uroot -p"$MYSQL_ROOT_PASSWORD" -e"%s"', $cleanup_string ) );

		EE::exec( sprintf( 'docker cp %s ee-global-db:/db_exec', $db_script_path ) );
		EE::exec( 'docker exec ee-global-db sh db_exec' );
	}
}

/**
 * Creates site root directory if does not exist.
 * Throws error if it does exist.
 *
 * @param string $site_fs_path Root directory of the site.
 * @param string $site_url     Name of the site.
 */
function create_site_root( $site_fs_path, $site_url ) {

	$fs = new Filesystem();
	if ( $fs->exists( $site_fs_path ) ) {
		EE::error( "Webroot directory for site $site_url already exists." );
	}

	$whoami            = EE::launch( 'whoami', false, true );
	$terminal_username = rtrim( $whoami->stdout );

	$fs->mkdir( $site_fs_path );
	$fs->chown( $site_fs_path, $terminal_username );
}

/**
 * Adds www to non-www redirection to site
 *
 * @param string $site_url name of the site.
 * @param bool $ssl        enable ssl or not.
 * @param bool $inherit    inherit cert or not.
 */
function add_site_redirects( string $site_url, bool $ssl, bool $inherit ) {

	$fs               = new Filesystem();
	$confd_path       = EE_ROOT_DIR . '/services/nginx-proxy/conf.d/';
	$config_file_path = $confd_path . $site_url . '-redirect.conf';
	$has_www          = strpos( $site_url, 'www.' ) === 0;
	$cert_site_name   = $site_url;

	if ( $inherit ) {
		$cert_site_name = implode( '.', array_slice( explode( '.', $site_url ), 1 ) );
	}

	if ( $has_www ) {
		$server_name = ltrim( $site_url, '.www' );
	} else {
		$server_name = 'www.' . $site_url;
	}

	$conf_data = [
		'site_name'      => $site_url,
		'cert_site_name' => $cert_site_name,
		'server_name'    => $server_name,
		'ssl'            => $ssl,
	];

	$content = EE\Utils\mustache_render( EE_ROOT . '/templates/redirect.conf.mustache', $conf_data );
	$fs->dumpFile( $config_file_path, ltrim( $content, PHP_EOL ) );
}

/**
 * Function to create entry in /etc/hosts.
 *
 * @param string $site_url Name of the site.
 */
function create_etc_hosts_entry( $site_url ) {

	$host_line = LOCALHOST_IP . "\t$site_url";
	$etc_hosts = file_get_contents( '/etc/hosts' );
	if ( ! preg_match( "/\s+$site_url\$/m", $etc_hosts ) ) {
		if ( EE::exec( "/bin/bash -c 'echo \"$host_line\" >> /etc/hosts'" ) ) {
			EE::success( 'Host entry successfully added.' );
		} else {
			EE::warning( "Failed to add $site_url in host entry, Please do it manually!" );
		}
	} else {
		EE::log( 'Host entry already exists.' );
	}
}


/**
 * Checking site is running or not.
 *
 * @param string $site_url Name of the site.
 *
 * @throws \Exception when fails to connect to site.
 */
function site_status_check( $site_url ) {

	EE::log( 'Checking and verifying site-up status. This may take some time.' );
	$httpcode = get_curl_info( $site_url );
	$i        = 0;
	$auth     = false;
	while ( 200 !== $httpcode && 302 !== $httpcode && 301 !== $httpcode ) {
		EE::debug( "$site_url status httpcode: $httpcode" );
		if ( 401 === $httpcode ) {
			$user_pass = get_global_auth();
			$auth      = $user_pass['username'] . ':' . $user_pass['password'];
		}
		$httpcode = get_curl_info( $site_url, 80, false, $auth );
		echo '.';
		sleep( 2 );
		if ( $i ++ > 60 ) {
			break;
		}
	}
	EE::debug( "$site_url status httpcode: $httpcode" );
	echo PHP_EOL;
	if ( 200 !== $httpcode && 302 !== $httpcode && 301 !== $httpcode ) {
		throw new \Exception( 'Problem connecting to site!' );
	}

}

/**
 * Function to get httpcode or port occupancy info.
 *
 * @param string $url     url to get info about.
 * @param int $port       The port to check.
 * @param bool $port_info Return port info or httpcode.
 * @param mixed $auth     Send http auth with passed value if not false.
 *
 * @return bool|int port occupied or httpcode.
 */
function get_curl_info( $url, $port = 80, $port_info = false, $auth = false ) {

	$ch = curl_init( $url );
	curl_setopt( $ch, CURLOPT_HEADER, true );
	curl_setopt( $ch, CURLOPT_RETURNTRANSFER, 1 );
	curl_setopt( $ch, CURLOPT_NOBODY, true );
	curl_setopt( $ch, CURLOPT_TIMEOUT, 10 );
	curl_setopt( $ch, CURLOPT_PORT, $port );
	if ( $auth ) {
		curl_setopt( $ch, CURLOPT_USERPWD, $auth );
	}
	curl_exec( $ch );
	if ( $port_info ) {
		return empty( curl_getinfo( $ch, CURLINFO_PRIMARY_IP ) );
	}

	return curl_getinfo( $ch, CURLINFO_HTTP_CODE );
}

/**
 * Function to pull the latest images and bring up the site containers.
 *
 * @param string $site_fs_path Root directory of the site.
 * @param array $containers    The minimum required conatainers to start the site. Default null, leads to starting of
 *                             all containers.
 *
 * @throws \Exception when docker-compose up fails.
 */
function start_site_containers( $site_fs_path, $containers = [] ) {

	EE::log( 'Pulling latest images. This may take some time.' );
	chdir( $site_fs_path );
	EE::exec( 'docker-compose pull' );
	EE::log( 'Starting site\'s services.' );
	if ( ! EE::docker()::docker_compose_up( $site_fs_path, $containers ) ) {
		throw new \Exception( 'There was some error in docker-compose up.' );
	}
}


/**
 * Generic function to run a docker compose command. Must be ran inside correct directory.
 *
 * @param string $action             docker-compose action to run.
 * @param string $container          The container on which action has to be run.
 * @param string $action_to_display  The action message to be displayed.
 * @param string $service_to_display The service message to be displayed.
 */
function run_compose_command( $action, $container, $action_to_display = null, $service_to_display = null ) {

	$display_action  = $action_to_display ? $action_to_display : $action;
	$display_service = $service_to_display ? $service_to_display : $container;

	EE::log( ucfirst( $display_action ) . 'ing ' . $display_service );
	EE::exec( "docker-compose $action $container", true, true );
}

/**
 * Function to copy and configure files needed for postfix.
 *
 * @param string $site_url      Name of the site to configure postfix files for.
 * @param string $site_conf_dir Configuration directory of the site `site_root/config`.
 */
function set_postfix_files( $site_url, $site_conf_dir ) {

	$fs = new Filesystem();
	$fs->mkdir( $site_conf_dir . '/postfix' );
	$fs->mkdir( $site_conf_dir . '/postfix/ssl' );
	$ssl_dir = $site_conf_dir . '/postfix/ssl';

	if ( ! EE::exec( sprintf( "openssl req -new -x509 -nodes -days 365 -subj \"/CN=smtp.%s\" -out $ssl_dir/server.crt -keyout $ssl_dir/server.key", $site_url ) )
	     && EE::exec( "chmod 0600 $ssl_dir/server.key" ) ) {
		throw new \Exception( 'Unable to generate ssl key for postfix' );
	}
}

/**
 * Function to execute docker-compose exec calls to postfix to get it configured and running for the site.
 *
 * @param string $site_url     Name of the for which postfix has to be configured.
 * @param string $site_fs_path Site root.
 */
function configure_postfix( $site_url, $site_fs_path ) {

	chdir( $site_fs_path );
	EE::exec( 'docker-compose exec postfix postconf -e \'relayhost =\'' );
	EE::exec( 'docker-compose exec postfix postconf -e \'smtpd_recipient_restrictions = permit_mynetworks\'' );
	$launch      = EE::launch( sprintf( 'docker inspect -f \'{{ with (index .IPAM.Config 0) }}{{ .Subnet }}{{ end }}\' %s', $site_url ) );
	$subnet_cidr = trim( $launch->stdout );
	EE::exec( sprintf( 'docker-compose exec postfix postconf -e \'mynetworks = %s 127.0.0.0/8\'', $subnet_cidr ) );
	EE::exec( sprintf( 'docker-compose exec postfix postconf -e \'myhostname = %s\'', $site_url ) );
	EE::exec( 'docker-compose exec postfix postconf -e \'syslog_name = $myhostname\'' );
	EE::exec( 'docker-compose restart postfix' );
}

/**
 * Reload the global nginx proxy.
 */
function reload_global_nginx_proxy() {
	\EE::launch( sprintf( 'docker exec %s sh -c "/app/docker-entrypoint.sh /usr/local/bin/docker-gen /app/nginx.tmpl /etc/nginx/conf.d/default.conf; /usr/sbin/nginx -s reload"', EE_PROXY_TYPE ) );
}

/**
 * Get global auth if it exists.
 */
function get_global_auth() {
	if ( ! class_exists( '\EE\Model\Auth' ) ) {
		return false;
	}

	$auth = \EE\Model\Auth::where( [
		'site_url' => 'default',
		'scope'    => 'site',
	] );

	if ( empty( $auth ) ) {
		return false;
	}

	return [
		'username' => $auth[0]->username,
		'password' => $auth[0]->password,
	];

}<|MERGE_RESOLUTION|>--- conflicted
+++ resolved
@@ -126,14 +126,8 @@
 			if ( ! $fs->exists( EE_ROOT_DIR . '/services/docker-compose.yml' ) ) {
 				generate_global_docker_compose_yml( $fs );
 			}
-
-<<<<<<< HEAD
+			
 			$EE_ROOT_DIR = EE_ROOT_DIR;
-			if ( ! EE::docker()::docker_network_exists( GLOBAL_NETWORK ) ) {
-				if ( ! EE::docker()::create_network( GLOBAL_NETWORK ) ) {
-					EE::error( 'Unable to create network ' . GLOBAL_NETWORK );
-=======
-			$EE_CONF_ROOT = EE_CONF_ROOT;
 			if ( ! EE::docker()::docker_network_exists( GLOBAL_BACKEND_NETWORK ) ) {
 				if ( ! EE::docker()::create_network( GLOBAL_BACKEND_NETWORK ) ) {
 					EE::error( 'Unable to create network ' . GLOBAL_BACKEND_NETWORK );
@@ -142,7 +136,6 @@
 			if ( ! EE::docker()::docker_network_exists( GLOBAL_FRONTEND_NETWORK ) ) {
 				if ( ! EE::docker()::create_network( GLOBAL_FRONTEND_NETWORK ) ) {
 					EE::error( 'Unable to create network ' . GLOBAL_FRONTEND_NETWORK );
->>>>>>> f637c3ee
 				}
 			}
 			if ( EE::docker()::docker_compose_up( EE_ROOT_DIR . '/services', [ 'nginx-proxy' ] ) ) {
