--- conflicted
+++ resolved
@@ -48,16 +48,13 @@
 {{#network}}
 networks:
   site-network:
-<<<<<<< HEAD
+    name: ${VIRTUAL_HOST}
     {{#networks_labels}}
     labels:
     {{#label}}
      - "{{name}}"
     {{/label}}
     {{/networks_labels}}
-=======
-    name: ${VIRTUAL_HOST}
->>>>>>> 56400302
   global-network:
     external:
       name: ee-global-network
